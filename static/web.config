<configuration>
<system.webServer>
    <rewrite>
      <rules>
        <rule name="Main Rule" stopProcessing="true">
                <match url=".*" />
                <conditions logicalGrouping="MatchAll">
                    <add input="{REQUEST_FILENAME}" matchType="IsFile" negate="true" />
                    <add input="{REQUEST_FILENAME}" matchType="IsDirectory" negate="true" />
                </conditions>
                <action type="Rewrite" url="/" />
            </rule>
        </rules>
    </rewrite>
    <staticContent>
        <remove fileExtension=".woff" />
        <mimeMap fileExtension=".woff" mimeType="font/woff" />
        <remove fileExtension=".woff2" />
        <mimeMap fileExtension=".woff2" mimeType="font/woff2" />
        <remove fileExtension=".json" />
        <mimeMap fileExtension=".json" mimeType="application/json" />
        <clientCache cacheControlMode="UseMaxAge" cacheControlMaxAge="366.00:00:00" />
    </staticContent>
</system.webServer>
<location path="/downloads/csv/coronavirus-cases_latest.csv">
    <system.webServer>
        <staticContent>
            <clientCache cacheControlMode="DisableCache" />
        </staticContent>
    </system.webServer>
</location>
<location path="/downloads/csv/coronavirus-deaths_latest.csv">
    <system.webServer>
        <staticContent>
            <clientCache cacheControlMode="DisableCache" />
        </staticContent>
    </system.webServer>
</location>
<location path="/downloads/data/data_latest.csv">
    <system.webServer>
        <staticContent>
            <clientCache cacheControlMode="DisableCache" />
        </staticContent>
    </system.webServer>
</location>
<location path="about/index.html">
    <system.webServer>
        <staticContent>
            <clientCache cacheControlMode="DisableCache" />
        </staticContent>
    </system.webServer>
</location>
<location path="accessibility/index.html">
    <system.webServer>
        <staticContent>
            <clientCache cacheControlMode="DisableCache" />
        </staticContent>
    </system.webServer>
</location>
<<<<<<< HEAD
<location path="cookies/index.html">
=======
<location path="index.html">
>>>>>>> d5d4c1e3
    <system.webServer>
        <staticContent>
            <clientCache cacheControlMode="DisableCache" />
        </staticContent>
    </system.webServer>
</location>
<location path="region/index.html">
    <system.webServer>
        <staticContent>
            <clientCache cacheControlMode="DisableCache" />
        </staticContent>
    </system.webServer>
</location>
<location path="page-data">
    <system.webServer>
        <staticContent>
            <clientCache cacheControlMode="DisableCache" />
        </staticContent>
    </system.webServer>
</location>
</configuration><|MERGE_RESOLUTION|>--- conflicted
+++ resolved
@@ -57,11 +57,7 @@
         </staticContent>
     </system.webServer>
 </location>
-<<<<<<< HEAD
-<location path="cookies/index.html">
-=======
 <location path="index.html">
->>>>>>> d5d4c1e3
     <system.webServer>
         <staticContent>
             <clientCache cacheControlMode="DisableCache" />
