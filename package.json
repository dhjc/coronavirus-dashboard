{
  "name": "covid-public",
<<<<<<< HEAD
  "version": "2.0.0-beta-104",
=======
  "version": "2.0.0-beta-130",
>>>>>>> f48b2fa6
  "private": true,
  "homepage": "https://coronavirus.data.gov.uk/",
  "dependencies": {
    "axios": "^0.19.2",
    "d3-array": "^2.4.0",
    "d3-scale": "^3.2.1",
    "deep-equal": "^2.0.3",
    "govuk-frontend": "3.7.0",
    "govuk-react-jsx": "2.0.1",
    "moment": "^2.24.0",
    "node-sass": "^4.13.1",
    "numeral": "^2.0.6",
    "plotly.js": "^1.54.1",
    "react": "^16.13.0",
    "react-app-polyfill": "^1.0.6",
    "react-day-picker": "^7.4.8",
    "react-dom": "^16.13.0",
    "react-plotly.js": "^2.4.0",
    "react-router": "^5.1.2",
    "react-router-dom": "^5.1.2",
    "react-scripts": "^3.4.0",
    "react-tooltip": "^4.2.6",
    "remark": "^12.0.0",
    "remark-external-links": "^6.0.0",
    "remark-html": "^11.0.1",
    "remark-slug": "^6.0.0",
    "remark-toc": "^7.0.0",
    "replacestream": "^4.0.3",
    "styled-components": "^5.0.1",
    "react-select": "^3.1.0",
    "react-spinners": "^0.9.0",
    "react-focus-trap": "^2.7.1",
    "react-syntax-highlighter": "^12.2.1"
  },
  "scripts": {
    "lint": "yarn flow",
    "start": "unset HOST && react-scripts start",
    "build": "react-scripts build && node scripts/patchUrls.js",
    "test": "react-scripts test",
    "eject": "react-scripts eject"
  },
  "eslintConfig": {
    "extends": "react-app"
  },
  "browserslist": {
    "production": [
      ">0.2%",
      "not dead",
      "not op_mini all",
      "ie >= 10"
    ],
    "development": [
      "last 1 chrome version",
      "last 1 firefox version",
      "last 1 safari version",
      "last 1 opera version"
    ]
  },
  "devDependencies": {
    "dotenv": "^8.2.0",
    "flow-bin": "^0.126.0",
    "stylelint": "^13.5.0",
    "stylelint-config-idiomatic-order": "^8.1.0",
    "stylelint-config-standard": "^20.0.0",
    "stylelint-config-styled-components": "^0.1.1",
    "stylelint-processor-styled-components": "^1.10.0",
    "stylelint-scss": "^3.17.2"
  }
}<|MERGE_RESOLUTION|>--- conflicted
+++ resolved
@@ -1,10 +1,6 @@
 {
   "name": "covid-public",
-<<<<<<< HEAD
-  "version": "2.0.0-beta-104",
-=======
   "version": "2.0.0-beta-130",
->>>>>>> f48b2fa6
   "private": true,
   "homepage": "https://coronavirus.data.gov.uk/",
   "dependencies": {
