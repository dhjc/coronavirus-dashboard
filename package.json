{
  "name": "covid-public",
<<<<<<< HEAD
  "version": "1.7.4",
=======
  "version": "2.0.0-dev2",
>>>>>>> a21525cd
  "private": true,
  "homepage": "https://coronavirus.data.gov.uk/",
  "dependencies": {
    "axios": "^0.19.2",
    "chart.js": "2.9.3",
    "d3-array": "^2.4.0",
    "d3-scale": "^3.2.1",
    "deep-equal": "^2.0.3",
    "govuk-frontend": "3.7.0",
    "govuk-react-jsx": "2.0.1",
    "leaflet": "^1.6.0",
    "mapbox-gl": "^1.10.1",
    "mapbox-gl-leaflet": "^0.0.12",
    "moment": "^2.24.0",
    "node-sass": "^4.13.1",
    "numeral": "^2.0.6",
    "plotly.js": "^1.54.1",
    "react": "^16.13.0",
    "react-app-polyfill": "^1.0.6",
    "react-chartjs-2": "^2.9.0",
    "react-day-picker": "^7.4.8",
    "react-dom": "^16.13.0",
    "react-plotly.js": "^2.4.0",
    "react-router": "^5.1.2",
    "react-router-dom": "^5.1.2",
    "react-scripts": "^3.4.0",
    "react-tooltip": "^4.2.6",
    "remark": "^12.0.0",
    "remark-external-links": "^6.0.0",
    "remark-html": "^11.0.1",
    "remark-slug": "^6.0.0",
    "remark-toc": "^7.0.0",
    "replacestream": "^4.0.3",
    "styled-components": "^5.0.1"
  },
  "scripts": {
    "lint": "yarn flow",
    "start": "react-scripts start",
    "build": "react-scripts build && node scripts/patchUrls.js",
    "test": "react-scripts test",
    "eject": "react-scripts eject"
  },
  "eslintConfig": {
    "extends": "react-app"
  },
  "browserslist": {
    "production": [
      ">0.2%",
      "not dead",
      "not op_mini all"
    ],
    "development": [
      "last 1 chrome version",
      "last 1 firefox version",
      "last 1 safari version"
    ]
  },
  "devDependencies": {
    "dotenv": "^8.2.0",
    "flow-bin": "^0.126.0"
  }
}<|MERGE_RESOLUTION|>--- conflicted
+++ resolved
@@ -1,10 +1,6 @@
 {
   "name": "covid-public",
-<<<<<<< HEAD
-  "version": "1.7.4",
-=======
   "version": "2.0.0-dev2",
->>>>>>> a21525cd
   "private": true,
   "homepage": "https://coronavirus.data.gov.uk/",
   "dependencies": {
