--- conflicted
+++ resolved
@@ -18,26 +18,12 @@
     "react": "^16.13.0",
     "react-app-polyfill": "^1.0.6",
     "react-chartjs-2": "^2.9.0",
-<<<<<<< HEAD
-    "react-dom": "^16.13.1",
-    "react-helmet": "^6.0.0",
-    "styled-components": "^5.1.0",
-    "webpack": "^4.42.1",
-    "xml2js": "^0.4.23"
-  },
-  "devDependencies": {
-    "flow-bin": "^0.120.1",
-    "gatsby-plugin-root-import": "^2.0.5",
-    "gatsby-plugin-sass": "^2.2.3",
-    "node-sass": "^4.13.1"
-=======
     "react-dom": "^16.13.0",
     "react-router": "^5.1.2",
     "react-router-dom": "^5.1.2",
     "react-scripts": "3.4.0",
     "styled-components": "^5.0.1",
     "xmltojson": "^1.3.5"
->>>>>>> 80b34850
   },
   "scripts": {
     "lint": "yarn flow",
@@ -49,12 +35,6 @@
   "eslintConfig": {
     "extends": "react-app"
   },
-<<<<<<< HEAD
-  "browserslist": [
-    ">0.25%",
-    "not dead"
-  ]
-=======
   "browserslist": {
     "production": [
       ">0.2%",
@@ -70,5 +50,4 @@
   "devDependencies": {
     "flow-bin": "^0.120.1"
   }
->>>>>>> 80b34850
 }