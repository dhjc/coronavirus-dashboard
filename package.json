{
  "name": "covid-public",
  "version": "2.0.0-dev2",
  "private": true,
  "homepage": "https://coronavirus.data.gov.uk/",
  "dependencies": {
    "axios": "^0.19.2",
    "chart.js": "2.9.3",
    "d3-array": "^2.4.0",
    "d3-scale": "^3.2.1",
    "deep-equal": "^2.0.3",
    "govuk-frontend": "3.7.0",
    "govuk-react-jsx": "2.0.1",
    "leaflet": "^1.6.0",
    "mapbox-gl": "^1.10.1",
    "mapbox-gl-leaflet": "^0.0.12",
    "moment": "^2.24.0",
    "node-sass": "^4.13.1",
    "numeral": "^2.0.6",
    "plotly.js": "^1.54.1",
    "react": "^16.13.0",
    "react-app-polyfill": "^1.0.6",
    "react-chartjs-2": "^2.9.0",
    "react-day-picker": "^7.4.8",
    "react-dom": "^16.13.0",
    "react-plotly.js": "^2.4.0",
    "react-router": "^5.1.2",
    "react-router-dom": "^5.1.2",
    "react-scripts": "^3.4.0",
    "remark": "^12.0.0",
    "remark-external-links": "^6.0.0",
    "remark-html": "^11.0.1",
    "remark-slug": "^6.0.0",
    "remark-toc": "^7.0.0",
    "replacestream": "^4.0.3",
    "styled-components": "^5.0.1"
  },
  "scripts": {
    "lint": "yarn flow",
    "start": "react-scripts start",
    "build": "react-scripts build && node scripts/patchUrls.js",
    "test": "react-scripts test",
    "eject": "react-scripts eject"
  },
  "eslintConfig": {
    "extends": "react-app"
  },
  "browserslist": {
    "production": [
      ">0.2%",
      "not dead",
      "not op_mini all"
    ],
    "development": [
      "last 1 chrome version",
      "last 1 firefox version",
      "last 1 safari version"
    ]
  },
  "devDependencies": {
    "dotenv": "^8.2.0",
<<<<<<< HEAD
    "flow-bin": "^0.120.1",
    "stylelint": "^13.5.0",
    "stylelint-config-sass-guidelines": "^7.0.0",
    "stylelint-config-standard": "^20.0.0"
=======
    "flow-bin": "^0.126.0"
>>>>>>> 5d4c8169
  }
}<|MERGE_RESOLUTION|>--- conflicted
+++ resolved
@@ -59,13 +59,9 @@
   },
   "devDependencies": {
     "dotenv": "^8.2.0",
-<<<<<<< HEAD
-    "flow-bin": "^0.120.1",
     "stylelint": "^13.5.0",
     "stylelint-config-sass-guidelines": "^7.0.0",
-    "stylelint-config-standard": "^20.0.0"
-=======
+    "stylelint-config-standard": "^20.0.0",
     "flow-bin": "^0.126.0"
->>>>>>> 5d4c8169
   }
 }