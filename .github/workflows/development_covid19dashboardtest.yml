--- conflicted
+++ resolved
@@ -25,21 +25,13 @@
         npm install -g yarn
         npm install
         yarn install
-<<<<<<< HEAD
-=======
-      
-    - name: Build yarn
-      env:
-        CI: false
-      run: |
-        yarn run build
->>>>>>> 634b9f1d
 
     - name: Build yarn
       env:
         CI: false
       run: |
         yarn run build
+
     - name: 'Deploy to Azure Web App'
       uses: azure/webapps-deploy@v1
       with:
