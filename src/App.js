--- conflicted
+++ resolved
@@ -12,43 +12,11 @@
 import moment from "moment";
 import useResponsiveLayout from "./hooks/useResponsiveLayout";
 import Loading from "components/Loading";
-<<<<<<< HEAD
-import time from "d3-scale/src/time";
-import DashboardHeader from "components/DashboardHeader";
-import Cases from "pages/Cases";
-import Healthcare from "pages/Healthcare";
-import Deaths from "pages/Deaths";
-import Testing from "pages/Testing";
-import About from "pages/About";
-import Accessibility from "pages/Accessibility";
-import Cookies from "pages/Cookies";
-import ApiDocs from "pages/ApiDocs";
-import Announcement from "components/Announcement";
-import Footer from "components/Footer";
-import SideNavigation from "components/SideNavigation";
-import SideNavMobile from "components/SideNavMobile";
-
-
-
-// const
-//     DashboardHeader = lazy(() => import('components/DashboardHeader')),
-//     Cases           = lazy(() => import('pages/Cases')),
-//     Healthcare      = lazy(() => import('pages/Healthcare')),
-//     Deaths          = lazy(() => import('pages/Deaths')),
-//     Testing         = lazy(() => import('pages/Testing')),
-//     About           = lazy(() => import('pages/About')),
-//     Accessibility   = lazy(() => import('pages/Accessibility')),
-//     Cookies         = lazy(() => import('pages/Cookies')),
-//     ApiDocs         = lazy(() => import('pages/ApiDocs')),
-//     Announcement    = lazy(() => import("components/Announcement")),
-//     Footer          = lazy(() => import('components/Footer'));
-=======
 
 const
     DashboardHeader = lazy(() => import('components/DashboardHeader')),
     Cases           = lazy(() => import('pages/Cases')),
     Healthcare      = lazy(() => import('pages/Healthcare')),
-    InteractiveMap  = lazy(() => import('pages/InteractiveMap')),
     Deaths          = lazy(() => import('pages/Deaths')),
     Tests           = lazy(() => import('pages/Testing')),
     About           = lazy(() => import('pages/About')),
@@ -57,7 +25,6 @@
     ApiDocs         = lazy(() => import('pages/ApiDocs')),
     Announcement    = lazy(() => import("components/Announcement")),
     Footer          = lazy(() => import('components/Footer'));
->>>>>>> d8a63f26
 
 
 const useTimestamp = () => {
@@ -80,59 +47,27 @@
 
     const timestamp = useTimestamp();
 
-    const tmStart = moment(timestamp).local(true);
-    const tmEnd = moment(timestamp).local(true).add(15, 'minute');
-
-    const parsedTimestamp = {
-        start: {
-            year: tmStart.year(),
-            month: tmStart.month(),
-            day: tmStart.date(),
-            hour: tmStart.hour(),
-            minute: tmStart.minute()
-        },
-        end: {
-            year: tmEnd.year(),
-            month: tmEnd.month(),
-            day: tmEnd.date(),
-            hour: tmEnd.hour(),
-            minute: tmEnd.minute()
-        },
-        endTimestamp: tmEnd
-            .format("h:mma")
-    };
-
     return <>
-        {/*<Suspense fallback={ <Loading/> }>*/}
-            {/*{ parsedTimestamp.start.day === 13*/}
-            {/*    ? <Announcement firstDisplayDate={ parsedTimestamp.start }*/}
-            {/*              lastDisplayDate={{ year: 2020, month: 9, day: 15, hour: 16 }}>*/}
-            {/*    <p className={ "govuk-body" }>*/}
-            {/*        Due to an ongoing issue with <a className={ "govuk-link govuk-link--no-visited-state" }*/}
-            {/*                                        href={ "https://status.azure.com/en-gb/status" }*/}
-            {/*                                        rel={ "noopener noreferrer" }*/}
-            {/*                                        target={ "_blank" }>Microsoft Azure</a>,*/}
-            {/*        we are currently unable*/}
-            {/*        to update the data. We are monitoring the situation closely and will*/}
-            {/*        update the website as soon as the services are restored.*/}
-            {/*    </p>*/}
-            {/*</Announcement> : null}*/}
-
-            {
-                timestamp
-                    ? <Announcement firstDisplayDate={ parsedTimestamp.start }
-                                  lastDisplayDate={ parsedTimestamp.end }>
-                        <p className={ "govuk-body" }>
-                            <strong>We are updating the data&hellip;</strong>
-                        </p>
-                        <p className={ "govuk-body" }>The process takes
-                            approximately 15 minutes to complete. Please do not refresh the
-                            website until { parsedTimestamp.endTimestamp }.
-                        </p>
-                    </Announcement>
-                    : null
-            }
-        {/*</Suspense>*/}
+        <Suspense fallback={ <Loading/> }>
+            <Announcement firstDisplayDate={{ year: 2020, month: 8, day: 25, hour: 9 }}
+                          lastDisplayDate={{ year: 2020, month: 8, day: 28, hour: 8 }}>
+                <p className={ "govuk-body" }>
+                    Do we explain the data well? Please help us make this service better
+                    by completing our
+                    new&nbsp;<a href={ "https://forms.gle/RiLFWfyo62xD2V1w7" }
+                           className={ "govuk-link" }
+                           target={ "_blank" }
+                           rel={ "noopener noreferrer" }>survey</a>.
+                </p>
+            </Announcement>
+            <Announcement firstDisplayDate={{ year: 2020, month: 8, day: 18, hour: 16, minute: 0 }}
+                          lastDisplayDate={{ year: 2020, month: 8, day: 18, hour: 18, minute: 30 }}>
+                <p className={ "govuk-body" }>
+                    We have not received the latest breakdown of cases in England. We will
+                    update today's records as soon as they become available.
+                </p>
+            </Announcement>
+        </Suspense>
         <div className={ "govuk-!-margin-top-5 govuk-!-margin-bottom-5" }
              role={ "region" }
              aria-labelledby={ "last-update" }>
@@ -219,14 +154,10 @@
                                 {/*<Route path="/" exact render={ () => window. }/>*/}
                                 <Route path="/testing" exact component={ Testing }/>
                                 <Route path="/cases" exact component={ Cases }/>
-<<<<<<< HEAD
                                 <Route path="/healthcare" exact component={ Healthcare }/>
                                 <Route path="/deaths" exact component={ Deaths }/>
-=======
-                                <Route path="/healthcare" component={ Healthcare }/>
-                                <Route path="/deaths" component={ Deaths }/>
                                 <Route path="/interactive-map" component={ InteractiveMap }/>
->>>>>>> d8a63f26
+
 
                                 <Route path="/about-data" exact component={ About }/>
                                 {/*<Route path="/archive" component={ Archive }/>*/}
