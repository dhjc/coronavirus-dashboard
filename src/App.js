/* eslint-disable react-hooks/exhaustive-deps */

import React, { useState, useEffect, lazy, Suspense } from 'react';
import { Switch, Route, withRouter } from 'react-router';
import { Link } from 'react-router-dom';
import Header from "components/Header";
import DailySummary from 'pages/DailySummary';
import CookieBanner from 'components/CookieBanner';
import BackToTop from 'components/BackToTop';
import ErrorBoundary from "components/ErrorBoundary";
import axios from "axios";
import URLs from "common/urls";
import moment from "moment";
import useResponsiveLayout from "./hooks/useResponsiveLayout";
import Loading from "components/Loading";
import Announcement from "components/Announcement";

const useTimestamp = () => {

    const [ timestamp, setTimestamp ] = useState("");

    useEffect(() => {
        (async () => {
            const { data } = await axios.get(URLs.timestamp, { responseType: 'text' })
            setTimestamp(data)
        })();
    }, []);

    return timestamp

};  // useTimestamp


const LastUpdateTime = () => {

    const timestamp = useTimestamp();

    return <>
<<<<<<< HEAD
        {/*<Announcement firstDisplayDate={{ day: 15, month: 6, year: 2020 }}*/}
        {/*              lastDisplayDate={{ day: 28, month: 7, year: 2020, hour: 15, minute: 0 }}>*/}
        {/*    <p className={ "govuk-body govuk-!-margin-top-0" }>*/}
        {/*        Owing to technical issues, some data relating to cases have not been*/}
        {/*        updated or are incorrectly dated. We are working to fix this as soon*/}
        {/*        as possible.*/}
        {/*    </p>*/}
        {/*</Announcement>*/}
        <p className={ "govuk-body-s govuk-!-margin-top-5 govuk-!-margin-bottom-5" }>
            Last updated on&nbsp;{
                !timestamp
                    ? <Loading/>
                    : <time dateTime={ timestamp } role={ "region" }>{
                        moment(timestamp)
                            .local(true)
                            .format("dddd D MMMM YYYY [at] h:mma")
                    }</time>
            }
        </p>
=======
        <Announcement firstDisplayDate={{ day: 15, month: 6, year: 2020 }}
                      lastDisplayDate={{ day: 1, month: 1, year: 2021 }}>
            <p className={ "govuk-body govuk-!-margin-top-0" }>
                This website is moving into production and will replace
                the <a className={ "govuk-link govuk-link--no-visited-state" }
                       target={ "_blank" }
                       rel={ "noreferrer noopener" }
                       href={ 'https://coronavirus.data.gov.uk/' }>official website</a>. Please
                read <Link className={ "govuk-link govuk-link--no-visited-state" }
                          to={ '/new-service' }>the announcement</Link> to learn more
                about how this change might affect you or your service.
            </p>
        </Announcement>
        <div className={ "govuk-!-margin-top-5 govuk-!-margin-bottom-5" }
             role={ "region" }
             aria-labelledby={ "last-update" }>
            <p className={ "govuk-body-s" } id={ "last-update" }>
                Last updated on&nbsp;{
                    !timestamp
                        ? <Loading/>
                        : <time dateTime={ timestamp }>{
                            moment(timestamp)
                                .local(true)
                                .format("dddd D MMMM YYYY [at] h:mma")
                        }</time>
                }
            </p>
        </div>
>>>>>>> f48b2fa6
    </>

}; // LastUpdateTime


const
    PathWithSideMenu = [
        "/",
        "/testing",
        "/cases",
        "/healthcare",
        "/deaths",
        "/about-data"
    ];


const BetaBanner = ({ ...props }) => {

    return <div className={ "govuk-phase-banner" }
                style={{ padding: "1rem" }}
                role={ "region" }
                aria-label={ "Phase banner" }
                { ...props }>
        <p className="govuk-phase-banner__content" id={ "phase-banner-content" }>
            <strong className="govuk-tag govuk-phase-banner__content__tag">
                beta
            </strong>
            <span className="govuk-phase-banner__text">
                This is a new service &ndash; your&nbsp;
                <a className="govuk-footer__link"
                   href={ encodeURI("mailto:coronavirus-tracker@phe.gov.uk?Subject=BETA dashboard feedback") }
                   rel={ "noopener noreferrer" }
                   target={ "_blank" }>
                    feedback</a>&nbsp;
                will help us to improve it.
                The&nbsp;<a className="govuk-footer__link"
                   href={ "https://coronavirus.data.gov.uk/" }
                   rel={ "noopener noreferrer" }
                   target={ "_blank" }>current official website</a>&nbsp;is still
                available.</span>
        </p>
    </div>

};


const Navigation = ({ layout, ...props }) => {

    const Nav = layout !== "mobile"
        ? React.lazy(() => import('components/SideNavigation'))
        : React.lazy(() => import('components/SideNavMobile'));

    return <Suspense fallback={ <Loading/> }>
        <Nav { ...props }/>
    </Suspense>

};  // MobileNavigation


const
    DashboardHeader = lazy(() => import('components/DashboardHeader')),
    Cases           = lazy(() => import('pages/Cases')),
    Healthcare      = lazy(() => import('pages/Healthcare')),
    Deaths          = lazy(() => import('pages/Deaths')),
    Tests           = lazy(() => import('pages/Testing')),
    About           = lazy(() => import('pages/About')),
    Accessibility   = lazy(() => import('pages/Accessibility')),
    Cookies         = lazy(() => import('pages/Cookies')),
    ApiDocs         = lazy(() => import('pages/ApiDocs')),
    NewWebsite      = lazy(() => import('pages/NewWebsite')),
    Footer          = lazy(() => import('components/Footer'));


const App = ({ location: { pathname } }) => {

    const
        layout = useResponsiveLayout(768);

    let hasMenu;

    useEffect(() => {

        hasMenu = PathWithSideMenu.indexOf(pathname) > -1;

    }, [ pathname ]);

    return <>
        <CookieBanner/>
        <Header/>
        { layout === "mobile" && <Navigation layout={ layout }/> }
        <BetaBanner/>
        <div className={ "govuk-width-container" }>
            <LastUpdateTime/>
            <ErrorBoundary>
                <div className={ "dashboard-container" }>
                    {
                        layout === "desktop" &&
                        <aside className={ "dashboard-menu" }>
                            <Switch>
                                <Route path={ "/" }
                                       render={ props => <Navigation layout={ layout } { ...props}/> }/>
                            </Switch>
                        </aside>
                    }
                    <main className={ "govuk-main-wrapper" } role={ "main" } id={ 'main-content' }>
                        <Suspense fallback={ <Loading/> }>
                            <DashboardHeader/>
                            <Switch>
                                <Route path="/" exact component={ DailySummary }/>
                                <Route path="/testing" component={ Tests }/>
                                <Route path="/cases" exact component={ Cases }/>
                                <Route path="/healthcare" component={ Healthcare }/>
                                <Route path="/deaths" component={ Deaths }/>

                                <Route path="/about-data" component={ About }/>
                                {/*<Route path="/archive" component={ Archive }/>*/}
                                <Route path="/accessibility" component={ Accessibility }/>
                                <Route path="/cookies" component={ Cookies }/>
                                <Route path="/developers-guide" exact component={ ApiDocs }/>
                                <Route path="/new-service" exact component={ NewWebsite }/>
                            </Switch>
                        </Suspense>
                    </main>
                </div>
            </ErrorBoundary>

            <Switch>
                {/* These back-to-top links are the 'overlay' style that stays on screen as we scroll. */ }
                <Route path="/" render={ () => <BackToTop mode={ "overlay" }/> }/>
            </Switch>

            {/* We only want back-to-top links on the main & about pages. */ }
            <Switch>
                {/* These back-to-top links are the 'inline' style that sits
                    statically between the end of the content and the footer. */ }
                <Route path="/" render={ props => <BackToTop { ...props } mode="inline"/> }/>
            </Switch>
        </div>

        <Switch>
            <Suspense fallback={ <Loading/> }>
                <Route path="/" component={ Footer }/>
            </Suspense>
        </Switch>
    </>
};  // App


export default withRouter(App);<|MERGE_RESOLUTION|>--- conflicted
+++ resolved
@@ -36,27 +36,6 @@
     const timestamp = useTimestamp();
 
     return <>
-<<<<<<< HEAD
-        {/*<Announcement firstDisplayDate={{ day: 15, month: 6, year: 2020 }}*/}
-        {/*              lastDisplayDate={{ day: 28, month: 7, year: 2020, hour: 15, minute: 0 }}>*/}
-        {/*    <p className={ "govuk-body govuk-!-margin-top-0" }>*/}
-        {/*        Owing to technical issues, some data relating to cases have not been*/}
-        {/*        updated or are incorrectly dated. We are working to fix this as soon*/}
-        {/*        as possible.*/}
-        {/*    </p>*/}
-        {/*</Announcement>*/}
-        <p className={ "govuk-body-s govuk-!-margin-top-5 govuk-!-margin-bottom-5" }>
-            Last updated on&nbsp;{
-                !timestamp
-                    ? <Loading/>
-                    : <time dateTime={ timestamp } role={ "region" }>{
-                        moment(timestamp)
-                            .local(true)
-                            .format("dddd D MMMM YYYY [at] h:mma")
-                    }</time>
-            }
-        </p>
-=======
         <Announcement firstDisplayDate={{ day: 15, month: 6, year: 2020 }}
                       lastDisplayDate={{ day: 1, month: 1, year: 2021 }}>
             <p className={ "govuk-body govuk-!-margin-top-0" }>
@@ -85,7 +64,6 @@
                 }
             </p>
         </div>
->>>>>>> f48b2fa6
     </>
 
 }; // LastUpdateTime
