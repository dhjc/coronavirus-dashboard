/* eslint-disable react-hooks/exhaustive-deps */
import React from 'react';
import { Switch, Route, Redirect } from 'react-router';
import { Header, Footer } from 'govuk-react-jsx';

import Regional from 'pages/Regional';
import MobileRegionTable from 'pages/MobileRegionTable';
import About from 'pages/About';
import Archive from "pages/Archive";
import Accessibility from 'pages/Accessibility';
import Cookies from 'pages/Cookies';
import Navigation from 'components/Navigation';
import CookieBanner from 'components/CookieBanner';

const F = props => <Footer
    { ...props }
    meta={ {
        children: [
            'For feedback email ',
            <a className="govuk-footer__link"
               href="mailto:coronavirus-tracker@phe.gov.uk?Subject=Coronavirus%20dashboard%20feedback"
               rel="noopener noreferrer" target="_blank">coronavirus-tracker@phe.gov.uk</a>,
            <br/>,
            <br/>,
            'Developed by ',
            <a className="govuk-footer__link" href="https://www.gov.uk/government/organisations/public-health-england"
               target="_blank" rel="noopener noreferrer">PHE</a>,
            ' and ',
            <a className="govuk-footer__link" href="https://www.nhsx.nhs.uk/" target="_blank"
               rel="noopener noreferrer">NHSX</a>,
        ],
        items: [
            { children: ['Archive'], href: '/archive' },
            { children: ['Accessibility'], href: '/accessibility' },
            { children: ['Cookies'], href: '/cookies' }
        ],
        visuallyHiddenTitle: 'Items',
    } }
/>;

const App = () => {
<<<<<<< HEAD
=======
    const layout = useResponsiveLayout(768);
>>>>>>> da783bc5

    return (
        <>
            <CookieBanner/>
            <Header
                // containerClassName="govuk-header__container--full-width"
                // navigationClassName="govuk-header__navigation--end"
                serviceName="Coronavirus (COVID-19) cases in the UK"
                serviceUrlTo="/"
                homepageUrlHref="https://gov.uk"
            />
            <Navigation/>
            <Switch>
                <Route path="/region" component={ MobileRegionTable }/>
                <Route path="/about" component={ About }/>
                <Route path="/accessibility" component={ Accessibility }/>
                <Route path="/cookies" component={ Cookies }/>
                <Route path="/archive" component={ Archive }/>
                <Route path="/" component={ Regional }/>
                <Redirect to="/"/>
            </Switch>
            <Switch>
                <Route path="/" exact component={ F }/>
                <Route path="/about" exact component={ F }/>
                <Route path="/accessibility" exact component={ F }/>
                <Route path="/cookies" exact component={ F }/>
                <Route path="/archive" exact component={ F }/>
            </Switch>
        </>
    );
}

export default App;<|MERGE_RESOLUTION|>--- conflicted
+++ resolved
@@ -39,10 +39,6 @@
 />;
 
 const App = () => {
-<<<<<<< HEAD
-=======
-    const layout = useResponsiveLayout(768);
->>>>>>> da783bc5
 
     return (
         <>
