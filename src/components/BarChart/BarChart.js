--- conflicted
+++ resolved
@@ -46,11 +46,7 @@
                   display: false,
                 },
                 ticks: {
-<<<<<<< HEAD
                   fontSize: 14,
-                  autoSkip: true,
-                  maxTicksLimit: 15,
-=======
                   autoSkip: false,
                   userCallback: function (value, index, values) {
                     const lastValue = dataSorted[index];
@@ -66,7 +62,6 @@
                       return label;
                     }
                   }
->>>>>>> 6f123412
                 },
               }],
               yAxes: [{
