// @flow

import React from "react";
import styled, { css } from 'styled-components';
import type { ComponentType } from 'react';

import addIECss from 'addIECss';

export const HalfCard: ComponentType<*> = (() => {
  return styled.article`
    flex: 1 1 43%;
    padding: 20px;
    border: 1px #f3f2f1 solid;
    margin: 15px;
    background-color: #f8f8f8;
  `;
})();


export const HalfCardHeader = ({ className, ...props }) => (
  <header className={ `util-flex util-flex-justify-between util-flex-align-items-center govuk-!-padding-bottom-2 ${className}` } { ...props }/>
);


export const HalfCardHeading = ({ className, ...props }) => (
  <h2 className={ `govuk-heading-m govuk-!-margin-bottom-0 ${className}` } { ...props }/>
);


export const HalfCardBody: ComponentType<*> = (() => {
  const
    classes = 'util-flex util-flex-wrap',
    Node = styled.div`
      margin: 0 -15px;
    `;

  return ({ className, ...props }) =>
    <Node className={ `${classes} ${className}` } { ...props }/>
})();


export const FullCard: ComponentType<*> = (() => {
  return styled.article`
    flex: 1 1 auto;
    padding: 20px;
    border: 1px #f3f2f1 solid;
    margin-bottom: 30px;
    background-color: #f8f8f8;
  `;
})();


export const FullCardHeader = ({ className, ...props }) => (
  <header className={ `util-flex util-flex-wrap util-flex-justify-between util-flex-align-items-center govuk-!-padding-bottom-2 ${className}` } { ...props }/>
);


export const FullCardHeading = ({ className, ...props }) => (
  <h2 className={ `govuk-heading-m govuk-!-margin-bottom-0 ${className}` } { ...props }/>
);


export const Caption = ({ className, ...props }) => (
  <span className={ `govuk-caption-m ${className}` } { ...props }/>
);


export const BodySection: ComponentType<*> = (() => {
    return styled.div`
      flex: 1 1 43%;
      margin: 0 15px;
    `;
})();


export const CardDescription: ComponentType<*> = (() => {
  const Node = styled.small`
    display: flex;
    color: #626a6e;
  `;

  return ({ className="", ...props }) =>
      <Node className={ `govuk-body-s govuk-!-margin-bottom-0 ${className}` }
            {...props}/>
})();


export const SectionBreak = ({ className, ...props }) => (
  <hr className={ `govuk-section-break govuk-section-break--m govuk-!-margin-top-0 govuk-section-break--visible ${className}` } { ...props }/>
);


export const DataColour: ComponentType<*> = (() => {
<<<<<<< HEAD
  return styled.div`
=======
  return styled.span`
    float: left;
>>>>>>> 4402ca0d
    width: 10px;
    height: 10px;
    float: left;
    border: 1px solid #000;
    margin: 6px 6px 6px 0;
    background: ${props => props.colour};
    box-shadow: inset 0 0 0 1px #fff;
  `;
})();


export const DataLabel: ComponentType<*> = (() => {
  return styled.div`
    margin-left: 16px;
  `;
})();


export const LabelText = ({ className, ...props }) => (
  <p className={ `govuk-body govuk-!-margin-bottom-0 ${className}` } { ...props }/>
);


export const DataValue: ComponentType<*> = (() => {
  const
    classes = 'govuk-!-margin-bottom-4',
    Node = styled.div`
      margin-left: 16px;
    `;

  return ({ className, ...props }) =>
    <Node className={ `${classes} ${className}` } { ...props }/>
})();


export const Number = ({ className, ...props }) => (
  <h3 className={ `govuk-heading-m govuk-!-margin-bottom-2 govuk-!-padding-top-0 ${className}` } { ...props }/>
);
<|MERGE_RESOLUTION|>--- conflicted
+++ resolved
@@ -91,12 +91,7 @@
 
 
 export const DataColour: ComponentType<*> = (() => {
-<<<<<<< HEAD
-  return styled.div`
-=======
   return styled.span`
-    float: left;
->>>>>>> 4402ca0d
     width: 10px;
     height: 10px;
     float: left;
