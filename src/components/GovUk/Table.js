// @flow

<<<<<<< HEAD
import React, { useState, useEffect } from "react";

import numeral from "numeral";

import { CaretUp, CaretDown, CaretUpDown } from "common/Icons";
import { Sort, TableHeadingCell } from "./Table.styles";

=======
import React, { useState, Fragment, useEffect } from "react";

import numeral from "numeral";


import { CaretUp, CaretDown, CaretUpDown } from "common/Icons";
import { Sort, TableHeadingCell } from "./Table.styles";



>>>>>>> 59615847
import {
    TableContainer,
    GovUKTable,
    THead,
    TBody,
    TR,
    TH,
    TD
} from "./Table.styles"
import moment from "moment";
import ReactTooltip from "react-tooltip";

import { sort } from "common/utils";

import { NotAvailable } from "components/Widgets/Widgets";

<<<<<<< HEAD
import type { ComponentType } from "react";


const SortIcon = ({ setSorting, sorting, isSorted }) => {

    let { direction } = sorting;

    if ( !isSorted ) direction = null;

    let Icon, srMessage;

    switch ( direction ) {
        case true:
            Icon = CaretUp;
            srMessage = "Sorted column (ascending) - Apply descending sort.";
            break;
        case false:
            Icon = CaretDown;
            srMessage = "Sorted column  (descending) - Apply ascending sort."
            break;
        case null:
        default:
            Icon = CaretUpDown;
            srMessage = "Unsorted column - Apply ascending sort.";
            break;
    }

    return <Sort htmlType={ "button" } onClick={ setSorting }>
        <Icon/>
        <span className={ "sr-only" }>{ srMessage }</span>
    </Sort>

}; // SortIcon


const compareData = (data, sorting, dateFormat="DD-MM-YYYY") => {

    if ( sorting.direction === null ) return data;

    let sampleValue = data?.[0]?.[sorting.by];

    if ( sampleValue === null ) sampleValue = NaN;

    const sorter = ( a, b ) => sort(a[sorting.by], b[sorting.by]);
    const dateSorter = ( a, b ) => sort(
            moment(a[sorting.by], dateFormat),
            moment(b[sorting.by], dateFormat)
        );

    let sortFunc;

    switch ( typeof sampleValue ) {
        case "number":
            sortFunc = sorter;
            break;

        case "string":
            sortFunc = moment(sampleValue, dateFormat).isValid()
                ? dateSorter
                : sorter;
            break;

        default:
            return data
    }

    return sorting.direction
        ? data.sort(sortFunc).reverse()
        : data.sort(sortFunc)

};  // compareData
=======
const directions = {
    ascending: "asc",
    descending: "desc"
}

const UnsortedSort = (sortBy, updater) => {
    return <Sort htmlType={ "button" } onClick={ event => updater(sortBy) }>
    
    <Fragment>
        <CaretUpDown/>
         <span className={ "sr-only" }>
            Unsorted column - Apply ascending sort.
        </span>
    </Fragment>

    </Sort>
};

const AscendingSort = (sortBy, updater) => {
    return  <Sort htmlType={ "button" } onClick={ event => updater(sortBy) }>
                <Fragment>
                    <CaretDown/>
                        <span className={ "sr-only" }>
                             Sorted column (ascending) - Apply descending sort.
                        </span>
                </Fragment>

            </Sort>
};

const DescendingSort = (sortBy, updater) => {
    return  <Sort htmlType={ "button" } onClick={ event => updater(sortBy) }>
                <Fragment>
                    <CaretUp/>
                        <span className={ "sr-only" }>
                            Sorted column  (descending) - Apply ascending sort.
                        </span>
                </Fragment>
            </Sort>
};


const SortIcon = ({ sortBy, firstSort, currentFilter, cInd, direction, updater }) => {

    if (firstSort) {
        return UnsortedSort(sortBy, updater);
    }
    else if (currentFilter === cInd) {
        if (direction === directions.descending) {
            return DescendingSort(sortBy, updater);
        }
        else {
            return AscendingSort(sortBy, updater);
        }   
    } else {
        return UnsortedSort(sortBy, updater);
    };

}; // SortIcon
>>>>>>> 59615847


/**
 * Creates a GovUK table with multiple head rows and formatted numbers.
 *
 * @param className { string }
 * @param stickyHeader { boolean }
 * @param head {Array<Array<{[string]: string|number}>>} Must be 2D array of JSONs.
 * @param body {Array<Array<any>>} Must be a 2D array of values.
 * @param props { { [string]: any } }
 * @returns {*}
 */
export const Table: ComponentType<*> = ({ className, stickyHeader=true,
                                            head, body, ...props }) => {

    const typeDefinitions = head
        .slice(-1)
        .pop()
        .map(({ type="" }) => type);

    const [ sorting, setSorting ] = useState({ direction: false, by: 0 });
    const [ currentBody, setCurrentBody ] = useState(compareData(body, sorting));

    useEffect(() => {

        setCurrentBody(compareData(currentBody, sorting))

    }, [ sorting.by, sorting.direction, currentBody ]);

    const sortingCallback = index => {

        setSorting(prev => ({
            by: index,
            direction: prev.direction === null
                ? true
                : !prev.direction,
        }))

    };  // sortingCallback


    const [ currentFilter, setCurrentFilter ] = useState(null);
    const [ previousFilter, setPreviousFilter ] = useState(null);
    const [ direction, setDirection ] = useState(null);
    const [ firstSort, setFirstSort ] = useState(true);
    const [ currentBody, setCurrentBody ] = useState([]);

    useEffect(() => {
        setCurrentBody(body);
    }, []);

    const compareData = (sortBy) => {

        currentBody.sort((a, b) => {
            const val1 = a[sortBy];
            const val2 = b[sortBy];
            if (typeof val1 === 'number' && typeof val2 === 'number') {
                return val1 - val2;
            } else if (typeof val1 === 'string' && typeof val2 === 'string') {
                if (moment(val1, "MM-DD-YYYY").isValid() && moment(val2, "MM-DD-YYYY").isValid()) {
                    const
                        dateA = new Date(val1),
                        dateB = new Date(val2);
                    return dateA < dateB ? 1 : dateA > dateB || 0;
                }
                else {
                    return val1.localeCompare(val2);
                }
            } else {
                return 0;
            }
            
        });   
    };

    const sortData = (sortBy) => {        
       
        if (firstSort) {
            // alert("first")
            setDirection(directions.ascending); 
            setCurrentFilter(sortBy)
            setPreviousFilter(sortBy)
            compareData(sortBy);
        }
        else {
            if (previousFilter !== sortBy) {
                // alert("new")
                setDirection(directions.ascending); 
                setCurrentFilter(sortBy)
                setPreviousFilter(sortBy);
                compareData(sortBy);
            }
            else {
                // alert("reverse")
                setDirection(direction === directions.ascending ? directions.descending : directions.ascending); 
                currentBody.reverse()
            };
        };

        setFirstSort(false);

    };

    return <TableContainer { ...props }>

        <GovUKTable
            className={ `govuk-table ${ stickyHeader ? "sticky-header" : "" } ${ className }`  }
            { ...props }>
            <THead>{
                head.map((item, rInd) => <TR key={ `head-tr-${ rInd }` }>{
                    item.map(({ value, ...props }, cInd) => 
<<<<<<< HEAD
                        <TH key={ `head-th-${rInd}-${ cInd }` } { ...props }>
                            <TableHeadingCell>
                                { value }
                                <SortIcon setSorting={ () => sortingCallback(cInd) }
                                          sorting={ sorting }
                                          isSorted={ sorting.by === cInd }/>
                            </TableHeadingCell>
                        </TH>
                    )
=======
                        <TH key={ `head-th-${rInd}-${ cInd }` }
                            { ...props }>
                            <TableHeadingCell>

                                { value }
                            
                                <SortIcon
                                    sortBy={ cInd }
                                    firstSort={firstSort}
                                    currentFilter={currentFilter}
                                    cInd={cInd}
                                    direction={direction}
                                    updater={ sortData }/>
                            </TableHeadingCell>
                        </TH>)
>>>>>>> 59615847
                }</TR>)
            }</THead>
            <TBody>{
                currentBody.map((item, rInd) => <TR key={ `body-tr-${ rInd }` }>{
<<<<<<< HEAD
=======

>>>>>>> 59615847
                    item.map((value, cInd) =>
                        <TD key={ `body-td-${rInd}-${cInd}` } type={ typeDefinitions[cInd] }
                        >{
                            typeDefinitions[cInd] === 'numeric'
                                ? typeof value === 'number'
                                ? numeral(value).format("0,0.[0]")
                                : <NotAvailable/>
                                : value
                        }</TD>)
                }</TR>)
            }</TBody>
        </GovUKTable>
        <ReactTooltip id={ "table-tooltip-text" }
                      place={ "right" }
                      backgroundColor={ "#0b0c0c" }
                      className={ "tooltip" }
                      effect={ "solid" }/>
    </TableContainer>

};  // Table


export const DataTable = ({ fields, data, ...props }) => {

    const fieldNames = fields.map(item => item.value)

    return <div style={{ overflow: "auto", maxWidth: "inherit" }}>
        <span className={ "govuk-visually-hidden" }>
            Showing a table of the data
        </span>
        <Table
            head={[
                fields.map(item => ({ value: item.label, type: item.type }))
            ]}
            body={
                data.map(item => fieldNames.map(name =>
                    name === "date"
                        ? moment(item[name]).format("DD-MM-YYYY")
                        : item[name]

                ))
            }
            { ...props }
        />
    </div>

};  // DataTable<|MERGE_RESOLUTION|>--- conflicted
+++ resolved
@@ -1,6 +1,5 @@
 // @flow
 
-<<<<<<< HEAD
 import React, { useState, useEffect } from "react";
 
 import numeral from "numeral";
@@ -8,18 +7,6 @@
 import { CaretUp, CaretDown, CaretUpDown } from "common/Icons";
 import { Sort, TableHeadingCell } from "./Table.styles";
 
-=======
-import React, { useState, Fragment, useEffect } from "react";
-
-import numeral from "numeral";
-
-
-import { CaretUp, CaretDown, CaretUpDown } from "common/Icons";
-import { Sort, TableHeadingCell } from "./Table.styles";
-
-
-
->>>>>>> 59615847
 import {
     TableContainer,
     GovUKTable,
@@ -36,7 +23,6 @@
 
 import { NotAvailable } from "components/Widgets/Widgets";
 
-<<<<<<< HEAD
 import type { ComponentType } from "react";
 
 
@@ -108,67 +94,6 @@
         : data.sort(sortFunc)
 
 };  // compareData
-=======
-const directions = {
-    ascending: "asc",
-    descending: "desc"
-}
-
-const UnsortedSort = (sortBy, updater) => {
-    return <Sort htmlType={ "button" } onClick={ event => updater(sortBy) }>
-    
-    <Fragment>
-        <CaretUpDown/>
-         <span className={ "sr-only" }>
-            Unsorted column - Apply ascending sort.
-        </span>
-    </Fragment>
-
-    </Sort>
-};
-
-const AscendingSort = (sortBy, updater) => {
-    return  <Sort htmlType={ "button" } onClick={ event => updater(sortBy) }>
-                <Fragment>
-                    <CaretDown/>
-                        <span className={ "sr-only" }>
-                             Sorted column (ascending) - Apply descending sort.
-                        </span>
-                </Fragment>
-
-            </Sort>
-};
-
-const DescendingSort = (sortBy, updater) => {
-    return  <Sort htmlType={ "button" } onClick={ event => updater(sortBy) }>
-                <Fragment>
-                    <CaretUp/>
-                        <span className={ "sr-only" }>
-                            Sorted column  (descending) - Apply ascending sort.
-                        </span>
-                </Fragment>
-            </Sort>
-};
-
-
-const SortIcon = ({ sortBy, firstSort, currentFilter, cInd, direction, updater }) => {
-
-    if (firstSort) {
-        return UnsortedSort(sortBy, updater);
-    }
-    else if (currentFilter === cInd) {
-        if (direction === directions.descending) {
-            return DescendingSort(sortBy, updater);
-        }
-        else {
-            return AscendingSort(sortBy, updater);
-        }   
-    } else {
-        return UnsortedSort(sortBy, updater);
-    };
-
-}; // SortIcon
->>>>>>> 59615847
 
 
 /**
@@ -209,69 +134,6 @@
 
     };  // sortingCallback
 
-
-    const [ currentFilter, setCurrentFilter ] = useState(null);
-    const [ previousFilter, setPreviousFilter ] = useState(null);
-    const [ direction, setDirection ] = useState(null);
-    const [ firstSort, setFirstSort ] = useState(true);
-    const [ currentBody, setCurrentBody ] = useState([]);
-
-    useEffect(() => {
-        setCurrentBody(body);
-    }, []);
-
-    const compareData = (sortBy) => {
-
-        currentBody.sort((a, b) => {
-            const val1 = a[sortBy];
-            const val2 = b[sortBy];
-            if (typeof val1 === 'number' && typeof val2 === 'number') {
-                return val1 - val2;
-            } else if (typeof val1 === 'string' && typeof val2 === 'string') {
-                if (moment(val1, "MM-DD-YYYY").isValid() && moment(val2, "MM-DD-YYYY").isValid()) {
-                    const
-                        dateA = new Date(val1),
-                        dateB = new Date(val2);
-                    return dateA < dateB ? 1 : dateA > dateB || 0;
-                }
-                else {
-                    return val1.localeCompare(val2);
-                }
-            } else {
-                return 0;
-            }
-            
-        });   
-    };
-
-    const sortData = (sortBy) => {        
-       
-        if (firstSort) {
-            // alert("first")
-            setDirection(directions.ascending); 
-            setCurrentFilter(sortBy)
-            setPreviousFilter(sortBy)
-            compareData(sortBy);
-        }
-        else {
-            if (previousFilter !== sortBy) {
-                // alert("new")
-                setDirection(directions.ascending); 
-                setCurrentFilter(sortBy)
-                setPreviousFilter(sortBy);
-                compareData(sortBy);
-            }
-            else {
-                // alert("reverse")
-                setDirection(direction === directions.ascending ? directions.descending : directions.ascending); 
-                currentBody.reverse()
-            };
-        };
-
-        setFirstSort(false);
-
-    };
-
     return <TableContainer { ...props }>
 
         <GovUKTable
@@ -280,7 +142,6 @@
             <THead>{
                 head.map((item, rInd) => <TR key={ `head-tr-${ rInd }` }>{
                     item.map(({ value, ...props }, cInd) => 
-<<<<<<< HEAD
                         <TH key={ `head-th-${rInd}-${ cInd }` } { ...props }>
                             <TableHeadingCell>
                                 { value }
@@ -290,34 +151,12 @@
                             </TableHeadingCell>
                         </TH>
                     )
-=======
-                        <TH key={ `head-th-${rInd}-${ cInd }` }
-                            { ...props }>
-                            <TableHeadingCell>
-
-                                { value }
-                            
-                                <SortIcon
-                                    sortBy={ cInd }
-                                    firstSort={firstSort}
-                                    currentFilter={currentFilter}
-                                    cInd={cInd}
-                                    direction={direction}
-                                    updater={ sortData }/>
-                            </TableHeadingCell>
-                        </TH>)
->>>>>>> 59615847
                 }</TR>)
             }</THead>
             <TBody>{
                 currentBody.map((item, rInd) => <TR key={ `body-tr-${ rInd }` }>{
-<<<<<<< HEAD
-=======
-
->>>>>>> 59615847
                     item.map((value, cInd) =>
-                        <TD key={ `body-td-${rInd}-${cInd}` } type={ typeDefinitions[cInd] }
-                        >{
+                        <TD key={ `body-td-${rInd}-${cInd}` } type={ typeDefinitions[cInd] }>{
                             typeDefinitions[cInd] === 'numeric'
                                 ? typeof value === 'number'
                                 ? numeral(value).format("0,0.[0]")
@@ -341,7 +180,7 @@
 
     const fieldNames = fields.map(item => item.value)
 
-    return <div style={{ overflow: "auto", maxWidth: "inherit" }}>
+    return <>
         <span className={ "govuk-visually-hidden" }>
             Showing a table of the data
         </span>
@@ -359,6 +198,6 @@
             }
             { ...props }
         />
-    </div>
+    </>
 
 };  // DataTable