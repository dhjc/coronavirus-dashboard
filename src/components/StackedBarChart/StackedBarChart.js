--- conflicted
+++ resolved
@@ -4,16 +4,11 @@
 import type { ComponentType } from 'react';
 
 import { Bar } from 'react-chartjs-2';
-<<<<<<< HEAD
-
-import { fillDateGaps, movingAverage } from "common/utils";
-=======
 import numeral from "numeral";
 import moment from "moment";
 
 import { fillDateGaps, movingAverage } from "common/utils";
 import useResponsiveLayout from "hooks/useResponsiveLayout";
->>>>>>> cd98be2d
 
 import type { Props } from './StackedBarChart.types';
 import * as Styles from './StackedBarChart.styles';
@@ -31,19 +26,6 @@
         labels: previousSorted.map(d => d.date),
         datasets: [
             {
-<<<<<<< HEAD
-                label: "Moving average of the total",
-                data: movingAverage(sum, 7),
-                type: 'line',
-                fill: false,
-                borderColor: "#912b88",
-                borderWidth: 2,
-                order: 0
-            },
-            {
-                label: "Previously reported",
-                backgroundColor: '#367E93',
-=======
                 label: "Rolling average of the total",
                 data: movingAverage(sum, 7),
                 type: 'line',
@@ -57,17 +39,12 @@
             {
                 label: "Previously reported",
                 backgroundColor: '#62a3b3',
->>>>>>> cd98be2d
                 data: previousSorted
                     .map(({ value }) => value)
             },
             {
                 label: "Newly reported",
-<<<<<<< HEAD
-                backgroundColor: '#0a495a',
-=======
                 backgroundColor: '#5c1955',
->>>>>>> cd98be2d
                 data: changeData
                     .map(({ value }) => value > 0 ? value : 0)
             }
@@ -88,11 +65,7 @@
             position: 'bottom'
         },
         elements: {
-<<<<<<< HEAD
-            point:{
-=======
             point: {
->>>>>>> cd98be2d
                 radius: 0
             }
         },
@@ -130,78 +103,6 @@
                 },
             }],
         },
-<<<<<<< HEAD
-        // tooltips: {
-        //     // Disable the on-canvas tooltip
-        //     enabled: false,
-        //
-        //     custom: function (tooltipModel) {
-        //         // Tooltip Element
-        //         let tooltipEl = document.getElementById('chartjs-tooltip');
-        //
-        //         // Create element on first render
-        //         if (!tooltipEl) {
-        //             tooltipEl = document.createElement('div');
-        //             tooltipEl.id = 'chartjs-tooltip';
-        //             tooltipEl.innerHTML = '<table style="background-color: #000; color: #fff; border-radius: 5px; padding: 2px; opacity: 0.8"></table>';
-        //             document.body.appendChild(tooltipEl);
-        //         }
-        //
-        //         // Hide if no tooltip
-        //         if (tooltipModel.opacity === 0) {
-        //             tooltipEl.style.opacity = 0;
-        //             return;
-        //         }
-        //
-        //         function getBody(bodyItem) {
-        //             return bodyItem.lines;
-        //         }
-        //
-        //         // Set Text
-        //         if (tooltipModel.body) {
-        //             const titleLines = tooltipModel.title || [],
-        //                 bodyLines = tooltipModel.body.map(getBody);
-        //             let innerHtml = '<thead>';
-        //             titleLines.forEach(function (title) {
-        //                 innerHtml += '<tr><th class="govuk-body govuk-!-font-weight-bold govuk-!-margin-0" style="text-align: left; color: #fff; font-size: 14px;">'
-        //                     + new Intl.DateTimeFormat('en-GB', {
-        //                         year: 'numeric',
-        //                         month: '2-digit',
-        //                         day: '2-digit'
-        //                     }).format(new Date(title))
-        //                     + '</th></tr>';
-        //             });
-        //             innerHtml += '</thead><tbody>';
-        //
-        //             bodyLines.forEach(function (body, i) {
-        //                 const
-        //                     val = body,
-        //                     number = numeral(/\d+/.exec(val)[0]).format('0,0'),
-        //                     text = /[^\d]+/.exec(val)[0].trim(),
-        //                     contentText = `${text} ${number}`,
-        //                     style = `border-width: 2px; color: #fff; font-size: 14px;`;
-        //
-        //                 innerHtml += `<tr><td><span class="govuk-body govuk-!-margin-0" style="${style}"/>${contentText} ${[tooltipText]}</td></tr>`;
-        //             });
-        //             innerHtml += '</tbody>';
-        //
-        //             let tableRoot = tooltipEl.querySelector('table');
-        //             tableRoot.innerHTML = innerHtml;
-        //         }
-        //
-        //         // `this` will be the overall tooltip
-        //         const position = this._chart.canvas.getBoundingClientRect();
-        //
-        //         // Display, position, and set styles for font
-        //         tooltipEl.style.opacity = 1;
-        //         tooltipEl.style.position = 'absolute';
-        //         tooltipEl.style.left = position.left + window.pageXOffset + tooltipModel.caretX + 'px';
-        //         tooltipEl.style.top = position.top + window.pageYOffset + tooltipModel.caretY + 'px';
-        //         tooltipEl.style.padding = tooltipModel.yPadding + 'px ' + tooltipModel.xPadding + 'px';
-        //         tooltipEl.style.pointerEvents = 'none';
-        //     }
-        // }
-=======
         tooltips: {
             enabled: true,
             callbacks: {
@@ -211,7 +112,6 @@
                     `${ datasets?.[datasetIndex]?.label ?? "" }: ${ numeral(yLabel).format("0,0") }`
             }
         }
->>>>>>> cd98be2d
 
     }
 
