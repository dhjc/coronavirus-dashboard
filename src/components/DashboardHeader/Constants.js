// Global constants

export const PathNameMapper = {
    "/details/": "Daily update",
    "/details/interactive-map": "Interactive Map",
    "/details/cases": "Cases",
    "/details/testing": "Testing",
    "/details/healthcare": "Healthcare",
    "/details/deaths": "Deaths",
    "/details/about-data": "About the data",
<<<<<<< HEAD
    "/details/change-log": "Change Log",
=======
    "/details/download": "Download data",
>>>>>>> 9f866e85
    "/details/cookies": "Cookies",
    "/details/accessibility": "Accessibility",
    "/details/archive": "Archive",
    "/details/new-service": "Announcement: New service",
    "/details/developers-guide": "Developers guide"
};


export const PathNames = {
    // Only use lower case in paths.
    summary: "/details/",
    interactiveMap: "/details/interactive-map",
    cases: "/details/cases",
    testing: "/details/testing",
    healthcare: "/details/healthcare",
    deaths: "/details/deaths",
    aboutData: "/details/about-data",
    cookies: "/details/cookies",
    accessibility: "/details/accessibility",
    archive: "/details/archive",
    newWebsite: "/details/new-service",
    devGuide: "/details/developers-guide"
}


export const NoPickerPaths = [
    "/details/",
    "/details/interactive-map",
    "/details/download",
    "/details/about-data",
    "/details/cookies",
    "/details/accessibility",
    "/details/archive",
    "/details/new-service",
    "/details/developers-guide",
    "/details/change-log",
];


export const LocationBannerMapper = {
    "/details/cases": "Cases",
    "/details/testing": "Testing",
    "/details/healthcare": "Healthcare",
    "/details/deaths": "Deaths"
};


export const PathWithHeader = [
    "/details/",
    "/details/testing",
    "/details/cases",
    "/details/healthcare",
    "/details/deaths",
    "/details/new-service",
    "/details/developers-guide"
];

export const AreaTypeOptions = [
    { value: "overview", label: "United Kingdom" },
    { value: "nation", label: "Nation" },
    { value: "region", label: "Region" },
    { value: "nhsRegion", label: "NHS Region" },
    { value: "utla", label: "Upper Tier Local Authority" },
    { value: "ltla", label: "Lower Tier Local Authority" }
]<|MERGE_RESOLUTION|>--- conflicted
+++ resolved
@@ -8,11 +8,8 @@
     "/details/healthcare": "Healthcare",
     "/details/deaths": "Deaths",
     "/details/about-data": "About the data",
-<<<<<<< HEAD
     "/details/change-log": "Change Log",
-=======
     "/details/download": "Download data",
->>>>>>> 9f866e85
     "/details/cookies": "Cookies",
     "/details/accessibility": "Accessibility",
     "/details/archive": "Archive",
