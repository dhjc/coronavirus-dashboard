--- conflicted
+++ resolved
@@ -14,12 +14,8 @@
 import BarChart from 'components/BarChart';
 import ViewAs from 'components/ViewAs';
 import AltChartTable from 'components/AltChartTable';
-<<<<<<< HEAD
 import ExportLink from "components/Export";
 import moment from "moment";
-=======
-import ExportLinks from "components/Export";
->>>>>>> b78fb849
 
 import isIE from 'isIE';
 
