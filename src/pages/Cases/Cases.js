--- conflicted
+++ resolved
@@ -164,43 +164,23 @@
             <TotalRecovered data={ totalData }/>
         </BigNumberContainer>
 
-<<<<<<< HEAD
         <FullWidthCard caption={ `Cases in ${ getParamValueFor(params, "areaName") } by date` }>
+
             <TabLinkContainer>
                 <TabLink label={ "Cumulative" }>
-                    <TotalPlot params={ params }/>
+                    <TotalPlot data={ totalData }/>
                 </TabLink>
                 <TabLink label={ "Daily" }>
-                    <DailyPlot params={ params }/>
+                    <DailyPlot data={ dailyData }/>
                 </TabLink>
                 <TabLink label={ "Data" }>
                     <p>Data content</p>
                 </TabLink>
+
             </TabLinkContainer>
         </FullWidthCard>
-
         <FullWidthCard caption={ 'Confirmed cases rate by location' }/>
 
-=======
-        <Styles.FlexContainer>
-            <FullWidthCard caption={ `Cases in ${ getParamValueFor(params, "areaName") } by date` }>
-
-                <TabLinkContainer>
-                    <TabLink label={ "Cumulative" }>
-                        <TotalPlot data={ totalData }/>
-                    </TabLink>
-                    <TabLink label={ "Daily" }>
-                        <DailyPlot data={ dailyData }/>
-                    </TabLink>
-                    <TabLink label={ "Data" }>
-                        <p>Data content</p>
-                    </TabLink>
-
-                </TabLinkContainer>
-            </FullWidthCard>
-            <FullWidthCard caption={ 'Confirmed cases rate by location' }/>
-        </Styles.FlexContainer>
->>>>>>> 3cfe9415
     </Fragment>
 
 };  // Cases
