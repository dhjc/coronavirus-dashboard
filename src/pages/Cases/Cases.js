--- conflicted
+++ resolved
@@ -7,7 +7,7 @@
 import { BigNumber, BigNumberContainer } from 'components/BigNumber';
 import { HalfWidthCard, FullWidthCard } from 'components/Card';
 import type { Props } from './Cases.types';
-import { Table, FlexContainer } from './Cases.styles';
+import { Table } from './Cases.styles';
 
 import { getParams, getParamValueFor, movingAverage, firstObjWithMax } from "common/utils";
 import { Plotter } from "./plots";
@@ -202,7 +202,6 @@
             <TotalRecovered data={ totalData }/>
         </BigNumberContainer>
 
-<<<<<<< HEAD
         <FullWidthCard caption={ `Cases in ${ getParamValueFor(params, "areaName") } by date` }>
 
             <TabLinkContainer>
@@ -213,33 +212,12 @@
                     <DailyPlot data={ dailyData }/>
                 </TabLink>
                 <TabLink label={ "Data" }>
-                    <p>Data content</p>
+                    <DataTable args={ [dailyData, totalData] }/>
                 </TabLink>
 
             </TabLinkContainer>
         </FullWidthCard>
         <FullWidthCard caption={ 'Confirmed cases rate by location' }/>
-
-=======
-        <FlexContainer>
-            <FullWidthCard caption={ `Cases in ${ getParamValueFor(params, "areaName") } by date` }>
-
-                <TabLinkContainer>
-                    <TabLink label={ "Cumulative" }>
-                        <TotalPlot data={ totalData }/>
-                    </TabLink>
-                    <TabLink label={ "Daily" }>
-                        <DailyPlot data={ dailyData }/>
-                    </TabLink>
-                    <TabLink label={ "Data" }>
-                        <DataTable args={ [dailyData, totalData] }/>
-                    </TabLink>
-
-                </TabLinkContainer>
-            </FullWidthCard>
-            <FullWidthCard caption={ 'Confirmed cases rate by location' }/>
-        </FlexContainer>
->>>>>>> 80e39696
     </Fragment>
 
 };  // Cases
