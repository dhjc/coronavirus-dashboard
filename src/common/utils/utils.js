import moment from "moment";
import { max, min, group } from "d3-array";

import type { ParsedParams } from "./utils.types";
import type { RGB } from "components/MapTable/MapTable.types";
import { generateUrl } from "hooks/useApi";


export const sort = (a, b) => {

    return (a < b) || -((a > b) || 0)

};  // sort


export const sortByDate = (a, b) => {

    const
        dateA = new Date(a),
        dateB = new Date(b);

    return sort(dateA, dateB)

};  // sortByDate


export const dateRange = (startDate: string, stopDate: string, step: number = 1, unit: string = 'days'): Array<string> => {

    const
        stop = moment(stopDate),
        days = stop.diff(moment(startDate), unit),
        dateArray = Array(days).fill("YYYY-MM-DD");

    let currentDate = moment(startDate);

    for ( let index = 0; index <= days; index ++ ) {
        dateArray[index] = currentDate.format('YYYY-MM-DD');
        currentDate = currentDate.add(step, unit);
    }

    return dateArray;

}; // getDates


export const fillDateGaps = (data: Array<any>, defaultValue: number = 0): Array<any> => {

    const
        dateMin = min(data, d => d.date),
        dateMax = max(data, d => d.date),
        groupedByDate = data.reduce((acc, { date, value }) => {
            acc[date] = value;
            return acc
        }, {})


    for (const date of dateRange(dateMin, dateMax))
        groupedByDate[date] = groupedByDate?.[date] ?? defaultValue;

    return Object
        .keys(groupedByDate)
        .sort(sortByDate)
        .map(date => ({
            date: date,
            value: groupedByDate[date]
        }))

}; // fillDateGaps


/**
 * Composes URL query parameters.
 *
 * @param args { ParsedParams }
 *      Array of parameters, structured as follows:
 *
 *          [
 *              { key: "", sign: "", value:"" }
 *          ]
 *
 * @param joinBy { string }
 *      Character used to separate individual queries. [Default: ``&``]
 * @param definitionChar { string }
 *      Character to be prepended to the query string. [Default: ``?``]
 * @param removeDuplicates { boolean }
 * @returns { string }
 *      The query; starting with ``definitionChar`` and separated using ``joinBy``.
 */
export const createQuery = ( args: ParsedParams, joinBy: string="&", definitionChar: string="?", removeDuplicates=true ): string => {

    let params = "";

    for ( const { key, sign, value } of args ) {

        const
            fullQuery = `${key}${sign}${value}`,
            partialQueryWithSign = `${key}${sign}`,
            fullPattern = new RegExp(`(${fullQuery})`),
<<<<<<< HEAD
            partialPattern = new RegExp(`(${partialQueryWithSign}[A-Za-z0-9,'.\\s-]*)`);
=======
            partialPattern = new RegExp(`(${partialQueryWithSign}[A-Za-z0-9,'\\s-_]*)`);
>>>>>>> d8a63f26

        if ( fullPattern.exec(params) && removeDuplicates ) continue;

        if ( partialPattern.exec(params) && removeDuplicates ) {
            params = params.replace(partialPattern, fullQuery)
            continue
        }

        params = params + ( params.length > 0 ? joinBy : "" ) + fullQuery

    }

    // Remove the trailing `joinBy` char if one exists
    if ( joinBy !==  "" )
        params = params.replace(new RegExp(`${"\\" + joinBy}+$`), "");

    return definitionChar + encodeURI(params)

};  // createHash


export const getParams = (uri: string, separator: string="&"): ParsedParams => {

    return decodeURIComponent(uri)
        .replace("?", "")
        .split(separator)
        .reduce((acc, item) => {
            const found = /^([a-z]+)([=<>!]{1,2})([a-z-_\s0-9]+)$/i.exec(item)

            if (!found) return acc;

            return [
                ...acc,
                {
                    key: found[1],
                    value: found[3],
                    sign: found[2]
                }
            ]
        }, [])

}; // getParams


export const getParamValueFor = (params: ParsedParams, keyName: string, defaultValue: string|null=null): string | null => {

    return params
        .reduce((acc, { key, value }) =>
            key === keyName ? value : acc,
            defaultValue
        )

};  // getParamValueFor


export const firstObjWithMax = ( arr: Array<{[string|number]: [string|number|null]}>, key: ([string|number]) => [string|number|null] ) => {

    const maxValue = max(arr, key);

    for ( const item of arr )
        if (key(item) === maxValue) return item;

};


export const hexToRgb = (hex: string): RGB => {

    const result = /^#?([a-f\d]{2})([a-f\d]{2})([a-f\d]{2})$/i.exec(hex);

    if (!result) return null;

    return {
        r: parseInt(result[1], 16),
        g: parseInt(result[2], 16),
        b: parseInt(result[3], 16)
    }

}; // hexToRgb


export const strFormat = (str, { args=[], kwargs={} }) => {

    let unkeyedIndex = 0;

    return str.replace(/{(\w*)}/g, ( match, key ) => {

        if ( key === '' ) {

            key = unkeyedIndex;
            unkeyedIndex++
        }

        if ( key === +key ) {

            return args[key] !== 'undefined'
                ? args[key]
                : match;

        } else {

            if ( kwargs.hasOwnProperty(key) ) return kwargs[key];

            return match

        }

    })

};  // strFormat



/**
 * Iterates through the data until it finds a valid value (not null) and
 * returns the value with its corresponding date:
 *
 *      { date: 'DATE', value: VALUE }
 *
 * If no valid value is found, it will return:
 *
 *      { date: null, value: null }
 *
 * @param data { Array<{ [string]: string} > | number | null }
 *        Must always be sorted by date (descending).
 *
 * @param valueKey { { date: string | null  , value: string | number | null } }
 *        Key for the value whose validity is tested for a given date.
 *
 * @returns { { date: string | null, value: string | number | null } }
 */
export const getMaxDateValuePair = ( data: Array<{ [string]: string | number | null }>, valueKey: string ): { date: string | null, value: string | number | null } =>  {

    if ( !valueKey || !data ) return { date: null, value: null };

    for ( const { [valueKey]: value, date } of data ) {

        if ( value )
            return { date: moment(date).format("dddd, D MMMM YYYY"), value: value };

    }

    return { date: null, value: null }

};  // getMaxDateValuePair


/**
 * Converts a ``Map`` to a JSON object.
 *
 * @param map { Map }
 * @returns { Object }
 */
export const map2Object = ( map ): Object => {

    const out = Object.create(null)

    map.forEach((value, key) => {
        out[key] = value instanceof Map
            ? map2Object(value)
            : value
    })

    return out

};  // map2Object


export const groupBy = (arr, key) => {

    return map2Object(group(arr, key))

};  // groupBy


/**
 *
 * .. attention::
 *      The ``data`` variable is expected to be ordered (descending) in
 *      using the desired ``key``.
 *
 * @param data { Array<{ [any]: any }> }
 * @param keys { any }
 * @returns { Array<{ [any]: any }> }
 */
export const dropLeadingZeros = (data: Array<{ [any]: any }>, ...keys) => {

    let sum = 0;

    for ( let index = data.length - 1; index > 0; index-- ) {

        sum = keys.reduce((acc, key) => acc + data[index][key], 0);

        if ( sum !== 0 ) return data.slice(0, index + 1);

    }

    return []

};  // dropLeadingZeros


export const fieldToStructure = (fields, params, extraParams=[]) => {

    const  structure = {
        areaType: "areaType",
        areaName: "areaName",
        areaCode: "areaCode",
        date: "date"
    };

    for ( const { key } of params )
        structure[key] = key;

    for ( const value of fields )
        structure[value] = value;

    return generateUrl({
        conjunctiveFilters: params,
        structure: structure,
        defaultResponse: [],
        extraParams: extraParams
    })

};  // fieldToStructure


export const isIE = () => {

    const
        ua = window.navigator.userAgent,
        msie = ua.indexOf("MSIE ");

    return msie > 0 || !!navigator.userAgent.match(/Trident.*rv:11\./);

};

export const analytics = ({ category, action, label, value }): void => {

    if ( "gtag" in window ) {
        try {
            window.gtag('event', category, { action, label, value })
        } catch {}
    }

};  // analytics<|MERGE_RESOLUTION|>--- conflicted
+++ resolved
@@ -96,11 +96,7 @@
             fullQuery = `${key}${sign}${value}`,
             partialQueryWithSign = `${key}${sign}`,
             fullPattern = new RegExp(`(${fullQuery})`),
-<<<<<<< HEAD
             partialPattern = new RegExp(`(${partialQueryWithSign}[A-Za-z0-9,'.\\s-]*)`);
-=======
-            partialPattern = new RegExp(`(${partialQueryWithSign}[A-Za-z0-9,'\\s-_]*)`);
->>>>>>> d8a63f26
 
         if ( fullPattern.exec(params) && removeDuplicates ) continue;
 
@@ -128,7 +124,7 @@
         .replace("?", "")
         .split(separator)
         .reduce((acc, item) => {
-            const found = /^([a-z]+)([=<>!]{1,2})([a-z-_\s0-9]+)$/i.exec(item)
+            const found = /^([a-z]+)([=<>!]{1,2})(.+)$/i.exec(item)
 
             if (!found) return acc;
 
@@ -145,7 +141,7 @@
 }; // getParams
 
 
-export const getParamValueFor = (params: ParsedParams, keyName: string, defaultValue: string|null=null): string | null => {
+export const getParamValueFor = (params: Array<ParsedParams>, keyName: string, defaultValue: string|null=null): string | null => {
 
     return params
         .reduce((acc, { key, value }) =>
